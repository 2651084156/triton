--- conflicted
+++ resolved
@@ -29,13 +29,9 @@
     %cst0 = arith.constant dense<0.000000e+00> : tensor<128x256xf32, #mma8w>
     // CHECK: {{.*}} = triton_gpu.convert_layout {{.*}} : (tensor<128x64xf16, {{.*}}>) -> tensor<128x64xf16, [[shared_v8p1m8]]>
     // CHECK: {{.*}} = triton_gpu.convert_layout {{.*}} : (tensor<64x256xf16, {{.*}}>) -> tensor<64x256xf16, [[shared_v8p1m8]]>
-<<<<<<< HEAD
     %A = triton_gpu.convert_layout %A_SMEM : (tensor<128x64xf16, #shared>) -> tensor<128x64xf16, #mma8w_op0>
     %B = triton_gpu.convert_layout %B_SMEM : (tensor<64x256xf16, #shared>) -> tensor<64x256xf16, #mma8w_op1>
-    %D = tt.dot %A, %B, %cst0 {allowTF32 = true} : tensor<128x64xf16, #mma8w_op0> * tensor<64x256xf16, #mma8w_op1> -> tensor<128x256xf32, #mma8w>
-=======
-    %D = tt.dot %A, %B, %cst0 {allowTF32 = true, transA = false, transB = false} : tensor<128x64xf16, #shared> * tensor<64x256xf16, #shared> -> tensor<128x256xf32, #mma8w>
->>>>>>> 3aa8296b
+    %D = tt.dot %A, %B, %cst0 {allowTF32 = true, transA = false, transB = false} : tensor<128x64xf16, #mma8w_op0> * tensor<64x256xf16, #mma8w_op1> -> tensor<128x256xf32, #mma8w>
     return
   }
 }
@@ -47,13 +43,9 @@
     %cst0 = arith.constant dense<0.000000e+00> : tensor<128x128xf32, #mma4w>
     // CHECK: {{.*}} = triton_gpu.convert_layout {{.*}} : (tensor<128x64xf16, {{.*}}>) -> tensor<128x64xf16, [[shared_v8p1m8]]>
     // CHECK: {{.*}} = triton_gpu.convert_layout {{.*}} : (tensor<64x128xf16, {{.*}}>) -> tensor<64x128xf16, [[shared_v8p1m8]]>
-<<<<<<< HEAD
     %A = triton_gpu.convert_layout %A_SMEM : (tensor<128x64xf16, #shared>) -> tensor<128x64xf16, #mma4w_op0>
     %B = triton_gpu.convert_layout %B_SMEM : (tensor<64x128xf16, #shared>) -> tensor<64x128xf16, #mma4w_op1>
-    %D = tt.dot %A, %B, %cst0 {allowTF32 = true} : tensor<128x64xf16, #mma4w_op0> * tensor<64x128xf16, #mma4w_op1> -> tensor<128x128xf32, #mma4w>
-=======
-    %D = tt.dot %A, %B, %cst0 {allowTF32 = true, transA = false, transB = false} : tensor<128x64xf16, #shared> * tensor<64x128xf16, #shared> -> tensor<128x128xf32, #mma4w>
->>>>>>> 3aa8296b
+    %D = tt.dot %A, %B, %cst0 {allowTF32 = true, transA = false, transB = false} : tensor<128x64xf16, #mma4w_op0> * tensor<64x128xf16, #mma4w_op1> -> tensor<128x128xf32, #mma4w>
     return
   }
 }
@@ -64,13 +56,9 @@
     %cst0 = arith.constant dense<0.000000e+00> : tensor<128x128xf32, #mma4w>
     // CHECK: {{.*}} = triton_gpu.convert_layout {{.*}} : (tensor<128x32xf16, {{.*}}>) -> tensor<128x32xf16, [[shared_v8p2m4]]>
     // CHECK: {{.*}} = triton_gpu.convert_layout {{.*}} : (tensor<32x128xf16, {{.*}}>) -> tensor<32x128xf16, [[shared_v8p1m8]]>
-<<<<<<< HEAD
     %A = triton_gpu.convert_layout %A_SMEM : (tensor<128x32xf16, #shared>) -> tensor<128x32xf16, #mma4w_op0>
     %B = triton_gpu.convert_layout %B_SMEM : (tensor<32x128xf16, #shared>) -> tensor<32x128xf16, #mma4w_op1>
-    %D = tt.dot %A, %B, %cst0 {allowTF32 = true} : tensor<128x32xf16, #mma4w_op0> * tensor<32x128xf16, #mma4w_op1> -> tensor<128x128xf32, #mma4w>
-=======
-    %D = tt.dot %A, %B, %cst0 {allowTF32 = true, transA = false, transB = false} : tensor<128x32xf16, #shared> * tensor<32x128xf16, #shared> -> tensor<128x128xf32, #mma4w>
->>>>>>> 3aa8296b
+    %D = tt.dot %A, %B, %cst0 {allowTF32 = true, transA = false, transB = false} : tensor<128x32xf16, #mma4w_op0> * tensor<32x128xf16, #mma4w_op1> -> tensor<128x128xf32, #mma4w>
     return
   }
 }
@@ -81,13 +69,9 @@
     %cst0 = arith.constant dense<0.000000e+00> : tensor<32x32xf32, #mma2w>
     // CHECK: {{.*}} = triton_gpu.convert_layout {{.*}} : (tensor<32x32xf16, {{.*}}>) -> tensor<32x32xf16, [[shared_v8p2m4]]>
     // CHECK: {{.*}} = triton_gpu.convert_layout {{.*}} : (tensor<32x32xf16, {{.*}}>) -> tensor<32x32xf16, [[shared_v8p2m4]]>
-<<<<<<< HEAD
     %A = triton_gpu.convert_layout %A_SMEM : (tensor<32x32xf16, #shared>) -> tensor<32x32xf16, #mma2w_op0>
     %B = triton_gpu.convert_layout %B_SMEM : (tensor<32x32xf16, #shared>) -> tensor<32x32xf16, #mma2w_op1>
-    %D = tt.dot %A, %B, %cst0 {allowTF32 = true} : tensor<32x32xf16, #mma2w_op0> * tensor<32x32xf16, #mma2w_op1> -> tensor<32x32xf32, #mma2w>
-=======
-    %D = tt.dot %A, %B, %cst0 {allowTF32 = true, transA = false, transB = false} : tensor<32x32xf16, #shared> * tensor<32x32xf16, #shared> -> tensor<32x32xf32, #mma2w>
->>>>>>> 3aa8296b
+    %D = tt.dot %A, %B, %cst0 {allowTF32 = true, transA = false, transB = false} : tensor<32x32xf16, #mma2w_op0> * tensor<32x32xf16, #mma2w_op1> -> tensor<32x32xf32, #mma2w>
     return
   }
 }
@@ -98,13 +82,9 @@
     %cst0 = arith.constant dense<0.000000e+00> : tensor<16x16xf32, #mma1w>
     // CHECK: {{.*}} = triton_gpu.convert_layout {{.*}} : (tensor<16x16xf16, {{.*}}>) -> tensor<16x16xf16, [[shared_v8p4m2]]>
     // CHECK: {{.*}} = triton_gpu.convert_layout {{.*}} : (tensor<16x16xf16, {{.*}}>) -> tensor<16x16xf16, [[shared_v8p4m2]]>
-<<<<<<< HEAD
     %A = triton_gpu.convert_layout %A_SMEM : (tensor<16x16xf16, #shared>) -> tensor<16x16xf16, #mma1w_op0>
     %B = triton_gpu.convert_layout %B_SMEM : (tensor<16x16xf16, #shared>) -> tensor<16x16xf16, #mma1w_op1>
-    %D = tt.dot %A, %B, %cst0 {allowTF32 = true} : tensor<16x16xf16, #mma1w_op0> * tensor<16x16xf16, #mma1w_op1> -> tensor<16x16xf32, #mma1w>
-=======
-    %D = tt.dot %A, %B, %cst0 {allowTF32 = true, transA = false, transB = false} : tensor<16x16xf16, #shared> * tensor<16x16xf16, #shared> -> tensor<16x16xf32, #mma1w>
->>>>>>> 3aa8296b
+    %D = tt.dot %A, %B, %cst0 {allowTF32 = true, transA = false, transB = false} : tensor<16x16xf16, #mma1w_op0> * tensor<16x16xf16, #mma1w_op1> -> tensor<16x16xf32, #mma1w>
     return
   }
 }