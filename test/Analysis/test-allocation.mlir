--- conflicted
+++ resolved
@@ -64,13 +64,8 @@
   %c = tt.dot %a1, %a2, %c_init {allowTF32 = true, transA = false, transB = false} : tensor<128x32xf16, #A> * tensor<32x128xf16, #B> -> tensor<128x128xf32, #C>
   %a4_ = tt.load %b_ptr, %cst3, %cst4 {cache = 1 : i32, evict = 1 : i32, isVolatile = false} : tensor<32x128xf16, #AL>
   // CHECK-NEXT: offset = 0, size = 8192
-<<<<<<< HEAD
-  %a4 = triton_gpu.convert_layout %a4_ : (tensor<32x128xf16, #AL>) -> tensor<32x128xf16, #B>
-  %c1 = tt.dot %a3, %a4, %c {allowTF32 = true} : tensor<128x32xf16, #A> * tensor<32x128xf16, #B> -> tensor<128x128xf32, #C>
-=======
   %a4 = triton_gpu.convert_layout %a4_ : (tensor<32x128xf16, #AL>) -> tensor<32x128xf16, #A>
   %c1 = tt.dot %a3, %a4, %c {allowTF32 = true, transA = false, transB = false} : tensor<128x32xf16, #A> * tensor<32x128xf16, #B> -> tensor<128x128xf32, #C>
->>>>>>> 3aa8296b
   return
   // CHECK-NEXT: size = 24576
 }
